--- conflicted
+++ resolved
@@ -1,13 +1,9 @@
 # app/modules/database/crud.py
-<<<<<<< HEAD
 # Версия 7.2:
 # - Универсальная сводка состояния для ИИ (current/previous/delta/action/total) для всех переменных
 # - Изоляция финансового промпта (только для роли financial_advisor и legacy "да"/"yes")
 # - Поддержка ролей из data/prompts.json с кешированием
 # - Обратная совместимость с текущей БД и логикой
-=======
-# Версия 6.1: Исправлена передача полного состояния в ИИ
->>>>>>> b46776c9
 
 import json
 import os
@@ -107,7 +103,6 @@
     db.commit()
     return dialogue
 
-<<<<<<< HEAD
 # =========================
 # УНИВЕРСАЛЬНОЕ СОСТОЯНИЕ
 # =========================
@@ -231,53 +226,6 @@
 # =========================
 # ПОСТРОЕНИЕ ПРОМПТОВ ДЛЯ ИИ
 # =========================
-=======
-# --- НОВЫЕ ВСПОМОГАТЕЛЬНЫЕ ФУНКЦИИ ---
-
-def get_user_financial_state(db: Session, user_id: int, session_id: int) -> dict:
-    """Возвращает полное финансовое состояние пользователя с расчетами."""
-    score = get_user_state(db, user_id, session_id, 'score', '0')
-    capital_before = get_user_state(db, user_id, session_id, 'capital_before', '0')
-    
-    current_score = int(float(score))
-    previous_score = int(float(capital_before))
-    delta = current_score - previous_score
-    
-    # Пытаемся найти начальное значение (первая запись score)
-    first_score_record = db.query(models.UserState).filter(
-        models.UserState.user_id == user_id,
-        models.UserState.session_id == session_id,
-        models.UserState.state_key == 'score'
-    ).order_by(models.UserState.id.asc()).first()
-    
-    initial_score = int(float(first_score_record.state_value)) if first_score_record else current_score
-    total_change = current_score - initial_score
-    
-    return {
-        'current': current_score,
-        'previous': previous_score,
-        'delta': delta,
-        'initial': initial_score,
-        'total_change': total_change
-    }
-
-def get_all_user_state(db: Session, user_id: int, session_id: int) -> dict:
-    """Возвращает все переменные состояния пользователя."""
-    states = db.query(models.UserState).filter(
-        models.UserState.user_id == user_id,
-        models.UserState.session_id == session_id
-    ).all()
-    
-    # Группируем по ключам, берем последние значения
-    state_dict = {}
-    for state in states:
-        if state.state_key not in state_dict:
-            state_dict[state.state_key] = state.state_value
-    
-    return state_dict
-
-# --- НОВАЯ СИСТЕМА ПРОМПТОВ ---
->>>>>>> b46776c9
 
 def build_full_context_for_ai(
     db: Session, 
@@ -314,17 +262,11 @@
     event_type: str = None,
     ai_risk_appetite: int = 3
 ) -> str:
-<<<<<<< HEAD
     """
     Специализированный промпт для финансового консультанта.
     Внимание: упоминает инвестиционную философию — используется ТОЛЬКО для роли financial_advisor/да/yes.
     """
     # "Переводчик" числового уровня риска в инструкцию
-=======
-    """Текущий проверенный промпт для финансового консультанта с ПОЛНЫМ состоянием."""
-    
-    # "Переводчик" числового уровня риска в понятную для ИИ инструкцию
->>>>>>> b46776c9
     risk_philosophy_map = {
         1: "Крайне консервативная. Приоритет — сохранение капитала любой ценой.",
         2: "Консервативная. Сохранение капитала важнее высокой доходности.",
@@ -352,52 +294,21 @@
     
     profile_block = "\n".join(profile_info) if profile_info else "Еще не собран."
     history_block = "\n".join(game_history) if game_history else "Это первое действие в игре."
-<<<<<<< HEAD
 
     # Универсальная сводка всех переменных
     state_summary = build_universal_state_summary(db, user_id, session_id)
 
-=======
-    
-    # --- ИСПРАВЛЕНИЕ: ПОЛУЧАЕМ ПОЛНОЕ ФИНАНСОВОЕ СОСТОЯНИЕ ---
-    financial_state = get_user_financial_state(db, user_id, session_id)
-    
-    state_info = f"""- Текущий капитал: {financial_state['current']:,} руб.
-- Предыдущий капитал: {financial_state['previous']:,} руб.
-- Изменение за последний ход: {financial_state['delta']:+,} руб.
-- Общий результат с начала игры: {financial_state['total_change']:+,} руб.""".replace(",", " ")
-    
-    # Получаем все остальные переменные (если есть)
-    all_state = get_all_user_state(db, user_id, session_id)
-    additional_vars = []
-    for key, value in all_state.items():
-        if key not in ['score', 'capital_before']:  # Исключаем уже показанные
-            additional_vars.append(f"- {key}: {value}")
-    
-    if additional_vars:
-        state_info += "\n" + "\n".join(additional_vars)
-    
->>>>>>> b46776c9
     options_text = "\n".join([f"- {opt['text']}" for opt in options]) if options else "Вариантов ответа нет."
     
     system_prompt = (
         "Ты — AI-ассистент, действующий как опытный финансовый консультант с четко заданной инвестиционной философией.\n\n"
         "--- ИСХОДНЫЕ ДАННЫЕ ДЛЯ АНАЛИЗА ---\n\n"
-<<<<<<< HEAD
         f"ТВОЯ ИНВЕСТИЦИОННАЯ ФИЛОСОФИЯ:\n{ai_philosophy}\n\n"
         f"1) ДОСЬЕ ИГРОКА:\n{profile_block}\n\n"
         f"2) ХРОНОЛОГИЯ ИГРЫ:\n{history_block}\n\n"
         f"3) ИГРОВОЕ СОСТОЯНИЕ:\n{state_summary}\n\n"
         f"4) ТЕКУЩАЯ СИТУАЦИЯ:\n{(current_question or '').strip()}\n\n"
         f"5) ВАРИАНТЫ ДЕЙСТВИЙ:\n{options_text}\n\n"
-=======
-        f"**ТВОЯ ИНВЕСТИЦИОННАЯ ФИЛОСОФИЯ (твой главный ориентир):**\n{ai_philosophy}\n\n"
-        f"1. **ДОСЬЕ ИГРОКА (его личность и предпочтения):**\n{profile_block}\n\n"
-        f"2. **ХРОНОЛОГИЯ ИГРЫ (события и решения):**\n{history_block}\n\n"
-        f"3. **ТЕКУЩАЯ СИТУАЦИЯ (вопрос пользователя):**\n{current_question.strip()}\n\n"
-        f"4. **ПОЛНОЕ ФИНАНСОВОЕ СОСТОЯНИЕ:**\n{state_info}\n\n"
-        f"5. **ДОСТУПНЫЕ ВАРИАНТЫ ДЕЙСТВИЙ:**\n{options_text}\n\n"
->>>>>>> b46776c9
         "--- ТВОЙ ПЛАН ДЕЙСТВИЙ ---\n"
         "1) Анализируй ситуацию в контексте ДОСЬЕ и Игрового состояния. "
         "2) Дай единый связный ответ. Не используй 'Шаг 1/2' и не упоминай философию явно."
@@ -412,15 +323,10 @@
     options: list, 
     ai_persona: str
 ) -> str:
-<<<<<<< HEAD
     """
     Универсальный промпт для любых ролей (detective, teacher, therapist, game_master и т.д.).
     НЕ содержит финансовых терминов. Включает историю, универсальную сводку состояния и текущую задачу.
     """
-=======
-    """Простой промпт-шаблон для новых ролей с полным состоянием."""
-    
->>>>>>> b46776c9
     prompts = load_prompts()
     base_template = prompts.get(ai_persona, prompts.get("default", ""))
 
@@ -434,36 +340,10 @@
         if event_text or choice_text:
             recent_history.append(f"• {event_text} → {choice_text}")
     history_block = "\n".join(recent_history) if recent_history else "Это первое взаимодействие."
-<<<<<<< HEAD
-=======
-    
-    # --- ИСПРАВЛЕНИЕ: ПОЛУЧАЕМ ПОЛНОЕ СОСТОЯНИЕ ---
-    all_state = get_all_user_state(db, user_id, session_id)
-    
-    state_lines = []
-    for key, value in all_state.items():
-        state_lines.append(f"- {key}: {value}")
-    
-    state_info = "\n".join(state_lines) if state_lines else "Состояние пока не установлено"
-    
-    # Форматируем опции
-    options_text = "\n".join([f"- {opt['text']}" for opt in options]) if options else "Нет вариантов ответа."
-    
-    # Собираем финальный промпт
-    full_prompt = f"""{base_template}
-
-КОНТЕКСТ ВЗАИМОДЕЙСТВИЯ:
-
-Профиль пользователя: {profile_block}
-
-Недавняя история: 
-{history_block}
->>>>>>> b46776c9
 
     # Универсальная сводка всех переменных
     state_summary = build_universal_state_summary(db, user_id, session_id)
 
-<<<<<<< HEAD
     # Варианты
     options_text = "\n".join([f"- {opt['text']}" for opt in options]) if options else "Нет вариантов ответа."
     
@@ -476,15 +356,6 @@
         f"Доступные варианты:\n{options_text}\n\n"
         f"Ответь в своей роли, учитывая весь контекст."
     )
-=======
-Полное состояние:
-{state_info}
-
-Доступные варианты:
-{options_text}
-
-Ответь в своей профессиональной роли, учитывая весь контекст."""
->>>>>>> b46776c9
 
     print(f"--- [ИИ-РОЛЬ] Использован промпт для роли: {ai_persona} ---")
     return full_prompt
